[workspace]
members = [
    "rust/cli/demo",
    "rust/cli/tokens",
    "rust/marshalling",
    "rust/networking",
    "rust/noise",
    "rust/oprf",
    "rust/process_group",
    "rust/realm/api",
    "rust/realm/auth",
    "rust/sdk",
    "rust/sdk/bridge",
    "rust/sdk/bridge/ffi",
    "rust/sdk/bridge/jni",
    "rust/sdk/bridge/wasm",
    "rust/secret_sharing",
    "rust/software_realm_runner",
]
default-members = ["rust/sdk"]
resolver = "2"

[workspace.package]
version = "0.2.0"
license = "MIT"
authors = [
    "Simon Fell <simon@juicebox.me>",
    "Diego Ongaro <diego@juicebox.me>",
    "Nora Trapp <nora@juicebox.me>",
]
rust-version = "1.73"

[workspace.dependencies]
juicebox_marshalling = { path = "rust/marshalling", version = "0.2.0" }
juicebox_networking = { path = "rust/networking", version = "0.2.0" }
juicebox_noise = { path = "rust/noise", version = "0.2.0" }
juicebox_oprf = { path = "rust/oprf", version = "0.2.0" }
juicebox_process_group = { path = "rust/process_group", version = "0.2.0" }
juicebox_realm_api = { path = "rust/realm/api", version = "0.2.0" }
juicebox_realm_auth = { path = "rust/realm/auth", version = "0.2.0" }
juicebox_secret_sharing = { path = "rust/secret_sharing", version = "0.2.0" }
juicebox_sdk = { path = "rust/sdk", version = "0.2.0" }
juicebox_sdk_bridge = { path = "rust/sdk/bridge", version = "0.2.0" }
juicebox_sdk_ffi = { path = "rust/sdk/bridge/ffi", version = "0.2.0" }
juicebox_sdk_jni = { path = "rust/sdk/bridge/jni", version = "0.2.0" }
juicebox_sdk_wasm = { path = "rust/sdk/bridge/wasm", version = "0.2.0" }
juicebox_software_realm_runner = { path = "rust/software_realm_runner", version = "0.2.0" }

argon2 = { version = "0.5.2", default-features = false, features = [
    "alloc",
    "zeroize",
] }
async-trait = "0.1.74"
blake2 = { version = "0.10.6", default-features = false }
clap = { version = "4.4.6", features = ["derive"] }
console_error_panic_hook = "0.1.7"
chacha20poly1305 = { version = "0.10.1", default-features = false, features = [
    "alloc",
] }
cbindgen = "0.26.0"
# Diego audited ciborium 0.2.1 in Aug 2023.
ciborium = { version = "=0.2.1", default-features = false }
criterion = "0.5.1"
curve25519-dalek = { version = "4.1", features = ["digest", "rand_core"] }
digest = { version = "0.10.7" }
ed25519-dalek = { version = "2.0", default-features = false, features = [
    "rand_core",
] }
futures = { version = "0.3.28" }
futures-channel = { version = "0.3.28" }
getrandom = "0.2.10"
# Google and Mozilla audited hex 0.4.3 (`cargo vet`).
hex = { version = "=0.4.3", default-features = false, features = ["alloc"] }
hkdf = "0.12.3"
hmac = "0.12.1"
http = "0.2.9"
# Simon audited instant 0.1.12 in Aug 2023.
instant = "=0.1.12"
itertools = { version = "0.11.0", default-features = false, features = [
    "use_alloc",
] }
jni = "0.21.1"
<<<<<<< HEAD
jsonwebtoken = { version = "9.1.0", default-features = false }
=======
# Nora audited jwt-simple 0.11.7 in Oct 2023.
jwt-simple = "=0.11.7"
>>>>>>> 1be6ffa8
js-sys = "0.3.64"
libc = "0.2.149"
nix = { version = "0.27.1", default-features = false, features = ["signal"] }
opentelemetry = { version = "0.20.0", features = ["rt-tokio"] }
rand = { version = "0.8.5", default-features = false, features = ["alloc"] }
rand_core = "0.6.4"
rand_chacha = { version = "0.3.1", default-features = false }
regex = "1.10"
reqwest = { version = "0.11.22", default-features = false, features = [
    "rustls-tls",
] }
serde = { version = "1.0.189", default-features = false, features = [
    "alloc",
    "derive",
] }
serde_json = "1.0.107"
serde-wasm-bindgen = "0.6"
subtle = { version = "2.5.0", default-features = false }
sha2 = { version = "0.10.8", default-features = false }
thiserror = "1.0.50"
tokio = { version = "1.33.0", features = ["sync", "time"] }
tracing = { version = "0.1.40", default-features = false, features = [
    "attributes",
] }
tracing-opentelemetry = "0.21.0"
url = { version = "2.4.1", features = ["serde"] }
wasm-bindgen = { version = "0.2.87", features = ["serde"] }
wasm-bindgen-futures = "0.4.37"
wasm-bindgen-test = "0.3.37"
web-sys = { version = "0.3.64", features = [
    "Blob",
    "Headers",
    "Request",
    "RequestInit",
    "RequestMode",
    "Response",
    "Window",
] }
x25519-dalek = { version = "2.0", features = [
    "reusable_secrets",
    "serde",
    "static_secrets",
] }
zeroize = { version = "1.6.0", features = ["derive"] }<|MERGE_RESOLUTION|>--- conflicted
+++ resolved
@@ -80,12 +80,8 @@
     "use_alloc",
 ] }
 jni = "0.21.1"
-<<<<<<< HEAD
-jsonwebtoken = { version = "9.1.0", default-features = false }
-=======
 # Nora audited jwt-simple 0.11.7 in Oct 2023.
 jwt-simple = "=0.11.7"
->>>>>>> 1be6ffa8
 js-sys = "0.3.64"
 libc = "0.2.149"
 nix = { version = "0.27.1", default-features = false, features = ["signal"] }
